--- conflicted
+++ resolved
@@ -4606,12 +4606,9 @@
 calc_binsize(char *bytes, int nbytes)
 {
     unsigned char *s = (unsigned char *)bytes;
-    Py_ssize_t i;
+    int i;
     size_t x = 0;
 
-<<<<<<< HEAD
-    for (i = 0; i < nbytes && (size_t)i < sizeof(size_t); i++) {
-=======
     if (nbytes > (int)sizeof(size_t)) {
         /* Check for integer overflow.  BINBYTES8 and BINUNICODE8 opcodes
          * have 64-bit size that can't be represented on 32-bit platform.
@@ -4623,7 +4620,6 @@
         nbytes = (int)sizeof(size_t);
     }
     for (i = 0; i < nbytes; i++) {
->>>>>>> e060619d
         x |= (size_t) s[i] << (8 * i);
     }
 
