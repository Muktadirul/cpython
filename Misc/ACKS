Acknowledgements
----------------

This list is not complete and not in any useful order, but I would
like to thank everybody who contributed in any way, with code, hints,
bug reports, ideas, moral support, endorsement, or even complaints....
Without you, I would've stopped working on Python long ago!

	--Guido

PS: In the standard Python distribution, this file is encoded in UTF-8
and the list is in rough alphabetical order by last names.

Aahz
Michael Abbott
Rajiv Abraham
David Abrahams
Marc Abramowitz
Ron Adam
Ali Afshar
Jim Ahlstrom
Farhan Ahmad
Matthew Ahrens
Nir Aides
Yaniv Aknin
Jyrki Alakuijala
Steve Alexander
Fred Allen
Ray Allen
Billy G. Allie
Kevin Altis
Joe Amenta
A. Amoroso
Mark Anacker
Shashwat Anand
Anders Andersen
John Anderson
Pehr Anderson
Erik Andersén
Oliver Andrich
Ross Andrus
Juancarlo Añez
Jérémy Anger
Ankur Ankan
Jon Anglin
Heidi Annexstad
Éric Araujo
Alicia Arlen
Jeffrey Armstrong
Jason Asbahr
David Ascher
Chris AtLee
Aymeric Augustin
John Aycock
Donovan Baarda
Arne Babenhauserheide
Attila Babo
Marcin Bachry
Alfonso Baciero
Dwayne Bailey
Stig Bakken
Greg Ball
Luigi Ballabio
Jeff Balogh
Manuel Balsera
Matt Bandy
Michael J. Barber
Daniel Barclay
Nicolas Bareil
Chris Barker
Anton Barkovsky
Nick Barnes
Quentin Barnes
David Barnett
Matthew Barnett
Richard Barran
Cesar Eduardo Barros
Des Barry
Ulf Bartelt
Don Bashford
Pior Bastida
Nick Bastin
Ned Batchelder
Jeff Bauer
Michael R Bax
Anthony Baxter
Mike Bayer
Samuel L. Bayer
Donald Beaudry
David Beazley
Neal Becker
Robin Becker
Torsten Becker
Bill Bedford
Stefan Behnel
Reimer Behrends
Ben Bell
Thomas Bellman
Alexander “Саша” Belopolsky
Eli Bendersky
David Benjamin
Andrew Bennetts
Andy Bensky
Bennett Benson
Ezra Berch
Michel Van den Bergh
Julian Berman
Brice Berna
Olivier Bernard
Eric Beser
Steven Bethard
Stephen Bevan
Ron Bickers
Natalia B. Bidart
Adrian von Bidder
David Binger
Dominic Binks
Philippe Biondi
Stuart Bishop
Roy Bixler
Jonathan Black
Renaud Blanch
Mike Bland
Martin Bless
Pablo Bleyer
Erik van Blokland
Eric Blossom
Finn Bock
Paul Boddie
Matthew Boedicker
Robin Boerdijk
David Bolen
Gawain Bolton
Forest Bond
Gregory Bond
Matias Bordese
Jurjen Bos
Peter Bosch
Dan Boswell
Eric Bouck
Thierry Bousch
Sebastian Boving
Michal Bozon
Jeff Bradberry
Aaron Brancotti
Monty Brandenberg
Georg Brandl
Christopher Brannon
Terrence Brannon
Erik Bray
Brian Brazil
Dave Brennan
Tom Bridgman
Anthony Briggs
Keith Briggs
Tobias Brink
Richard Brodie
Michael Broghton
Daniel Brotsky
Jean Brouwers
Gary S. Brown
Titus Brown
Oleg Broytmann
Dave Brueck
Francisco Martín Brugué
Ian Bruntlett
Floris Bruynooghe
Stan Bubrouski
Erik de Bueger
Jan-Hein Bührman
Dick Bulterman
Bill Bumgarner
Jimmy Burgett
Tommy Burnette
Roger Burnham
Alastair Burt
Tarn Weisner Burton
Lee Busby
Ralph Butler
Nicolas Cadou
Jp Calderone
Arnaud Calmettes
Daniel Calvelo
Tony Campbell
Brett Cannon
Mike Carlton
Pierre Carrier
Terry Carroll
Lorenzo M. Catucci
Donn Cave
Charles Cazabon
Jesús Cea Avión
Per Cederqvist
Matej Cepl
Carl Cerecke
Octavian Cerna
Pascal Chambon
John Chandler
Hye-Shik Chang
Jeffrey Chang
Godefroid Chapelle
Brad Chapman
Greg Chapman
Mitch Chapman
David Chaum
Nicolas Chauvat
Jerry Chen
Michael Chermside
Albert Chin-A-Young
Adal Chiriliuc
Matt Chisholm
Anders Chrigström
Tom Christiansen
Vadim Chugunov
Mauro Cicognini
David Cinege
Craig Citro
Gilles Civario
Chris Clark
Mike Clarkson
Andrew Clegg
Brad Clements
Robbie Clemons
Steve Clift
Hervé Coatanhay
Nick Coghlan
Josh Cogliati
Dave Cole
Terrence Cole
Benjamin Collar
Jeffery Collins
Robert Collins
Paul Colomiets
Christophe Combelles
Geremy Condra
Denver Coneybeare
Juan José Conti
Matt Conway
David M. Cooke
Jason R. Coombs
Garrett Cooper
Greg Copeland
Aldo Cortesi
David Costanzo
Scott Cotton
Greg Couch
David Cournapeau
Julien Courteau
Steve Cousins
Alex Coventry
Matthew Dixon Cowles
Ryan Coyner
Christopher A. Craig
Jeremy Craven
Laura Creighton
Simon Cross
Felipe Cruz
Drew Csillag
Joaquin Cuenca Abela
John Cugini
Tom Culliton
Antonio Cuni
Brian Curtin
Lisandro Dalcin
Darren Dale
Andrew Dalke
Lars Damerow
Evan Dandrea
Eric Daniel
Scott David Daniels
Ben Darnell
Kushal Das
Jonathan Dasteel
Pierre-Yves David
Xavier de Gaye
John DeGood
Ned Deily
Vincent Delft
Arnaud Delobelle
Konrad Delong
Erik Demaine
John Dennis
L. Peter Deutsch
Roger Dev
Philippe Devalkeneer
Raghuram Devarakonda
Caleb Deveraux
Catherine Devlin
Scott Dial
Toby Dickenson
Mark Dickinson
Jack Diederich
Daniel Diniz
Humberto Diogenes
Yves Dionne
Daniel Dittmar
Josip Djolonga
Jaromir Dolecek
Ismail Donmez
Robert Donohue
Marcos Donolo
Dima Dorfman
Yves Dorfsman
Cesar Douady
Dean Draayer
Fred L. Drake, Jr.
Derk Drukker
John DuBois
Paul Dubois
Jacques Ducasse
Graham Dumpleton
Quinn Dunkan
Robin Dunn
Luke Dunstan
Virgil Dupras
Andy Dustman
Gary Duzan
Eugene Dvurechenski
Josip Dzolonga
Maxim Dzumanenko
Walter Dörwald
Hans Eckardt
Rodolpho Eckhardt
John Edmonds
Grant Edwards
John Ehresman
Tal Einat
Eric Eisner
Andrew Eland
Julien Élie
Lance Ellinghaus
Daniel Ellis
David Ely
Jeff Epler
Jeff McNeil
Tom Epperly
Stoffel Erasmus
Jürgen A. Erhard
Michael Ernst
Ben Escoto
Andy Eskilsson
André Espaze
Stefan Esser
Nicolas Estibals
Carey Evans
Stephen D Evans
Tim Everett
Paul Everitt
David Everly
Daniel Evers
Winston Ewert
Greg Ewing
Martijn Faassen
Clovis Fabricio
Andreas Faerber
Bill Fancher
Michael Farrell
Troy J. Farrell
Mark Favas
Boris Feld
Niels Ferguson
Sebastian Fernandez
Florian Festi
John Feuerstein
Carl Feynman
Vincent Fiack
Tomer Filiba
Jeffrey Finkelstein
Russell Finn
Dan Finnie
Nils Fischbeck
Frederik Fix
Matt Fleming
Hernán Martínez Foffani
Arnaud Fontaine
Michael Foord
Amaury Forgeot d'Arc
Doug Fort
John Fouhy
Andrew Francis
Stefan Franke
Martin Franklin
Bruce Frederiksen
Robin Friedrich
Bradley Froehle
Ivan Frohne
Matthias Fuchs
Jim Fulton
Tadayoshi Funaba
Gyro Funch
Peter Funk
Ethan Furman
Geoff Furnish
Ulisses Furquim
Hagen Fürstenau
Hallvard B Furuseth
Achim Gaedke
Martin von Gagern
Lele Gaifax
Santiago Gala
Yitzchak Gale
Matthew Gallagher
Quentin Gallet-Gilles
Riccardo Attilio Galli
Raymund Galvin
Nitin Ganatra
Fred Gansevles
Lars Marius Garshol
Dan Gass
Andrew Gaul
Stephen M. Gava
Xavier de Gaye
Harry Henry Gebel
Marius Gedminas
Thomas Gellekum
Gabriel Genellina
Christos Georgiou
Ben Gertzfield
Nadim Ghaznavi
Dinu Gherman
Jonathan Giddy
Johannes Gijsbers
Michael Gilfix
Yannick Gingras
Matt Giuca
<<<<<<< HEAD
Michael Goderbauer
=======
Wim Glenn
>>>>>>> 0f4377c1
Christoph Gohlke
Tim Golden
Guilherme Gonçalves
Tiago Gonçalves
Chris Gonnerman
Shelley Gooch
David Goodger
Hans de Graaff
Nathaniel Gray
Eddy De Greef
Grant Griffin
Andrea Griffini
Duncan Grisby
Fabian Groffen
Eric Groo
Dag Gruneau
Filip Gruszczyński
Thomas Guettler
Michael Guravage
Lars Gustäbel
Thomas Güttler
Jonas H.
Barry Haddow
Philipp Hagemeister
Paul ten Hagen
Rasmus Hahn
Peter Haight
Václav Haisman
Walker Hale IV
Bob Halley
Jesse Hallio
Jun Hamano
Alexandre Hamelin
Anders Hammarquist
Mark Hammond
Harald Hanche-Olsen
Manus Hand
Milton L. Hankins
Stephen Hansen
Barry Hantman
Lynda Hardman
Derek Harland
Jason Harper
Brian Harring
Jonathan Hartley
Travis B. Hartwell
Larry Hastings
Tim Hatch
Shane Hathaway
Janko Hauser
Rycharde Hawkes
Ben Hayden
Jochen Hayek
Christian Heimes
Thomas Heller
Malte Helmert
Lance Finn Helsten
Jonathan Hendry
Michael Henry
James Henstridge
Kasun Herath
Chris Herborth
Ivan Herman
Jürgen Hermann
Gary Herron
Thomas Herve
Bernhard Herzog
Magnus L. Hetland
Raymond Hettinger
Kevan Heydon
Kelsey Hightower
Jason Hildebrand
Richie Hindle
Konrad Hinsen
David Hobley
Tim Hochberg
Joerg-Cyril Hoehle
Gregor Hoffleit
Chris Hoffman
Stefan Hoffmeister
Albert Hofkamp
Tomas Hoger
Jonathan Hogg
Steve Holden
Akintayo Holder
Thomas Holenstein
Gerrit Holl
Shane Holloway
Rune Holm
Thomas Holmes
Philip Homburg
Naofumi Honda
Jeffrey Honig
Rob Hooft
Michiel de Hoon
Brian Hooper
Randall Hopper
Nadav Horesh
Alon Horev
Jan Hosang
Ken Howard
Brad Howes
Mike Hoy
Chih-Hao Huang
Christian Hudon
Lawrence Hudson
Michael Hudson
Jim Hugunin
Greg Humphreys
Eric Huss
Taihyun Hwang
Jeremy Hylton
Ludwig Hähne
Gerhard Häring
Fredrik Håård
Catalin Iacob
Mihai Ibanescu
Ali Ikinci
Aaron Iles
Lars Immisch
Bobby Impollonia
Meador Inge
Tony Ingraldi
John Interrante
Bob Ippolito
Roger Irwin
Atsuo Ishimoto
Adam Jackson
Ben Jackson
Paul Jackson
David Jacobs
Kevin Jacobs
Kjetil Jacobsen
Bertrand Janin
Geert Jansen
Jack Jansen
Bill Janssen
Thomas Jarosch
Juhana Jauhiainen
Zbigniew Jędrzejewski-Szmek
Julien Jehannet
Drew Jenkins
Flemming Kjær Jensen
Philip H. Jensen
Philip Jenvey
MunSic Jeong
Chris Jerdonek
Jim Jewett
Pedro Diaz Jimenez
Orjan Johansen
Fredrik Johansson
Gregory K. Johnson
Kent Johnson
Simon Johnston
Matt Joiner
Thomas Jollans
Nicolas Joly
Brian K. Jones
Evan Jones
Jeremy Jones
Richard Jones
Irmen de Jong
Lucas de Jonge
Kristján Valur Jónsson
Jens B. Jorgensen
John Jorgensen
Sijin Joseph
Andreas Jung
Tattoo Mabonzo K.
Bohuslav Kabrda
Bob Kahn
Kurt B. Kaiser
Tamito Kajiyama
Jan Kaliszewski
Peter van Kampen
Rafe Kaplan
Jacob Kaplan-Moss
Jan Kaliszewski
Janne Karila
Per Øyvind Karlsen
Anton Kasyanov
Lou Kates
Hiroaki Kawai
Sebastien Keim
Ryan Kelly
Dan Kenigsberg
Randall Kern
Robert Kern
Jim Kerr
Magnus Kessler
Lawrence Kesteloot
Vivek Khera
Mads Kiilerich
Jason Killen
Jan Kim
Taek Joo Kim
W. Trevor King
Paul Kippes
Steve Kirsch
Sebastian Kirsche
Kamil Kisiel
Akira Kitada
Ron Klatchko
Reid Kleckner
Bastian Kleineidam
Bob Kline
Matthias Klose
Jeremy Kloth
Thomas Kluyver
Kim Knapp
Lenny Kneler
Pat Knight
Jeff Knupp
Greg Kochanski
Damon Kohler
Marko Kohtala
Guido Kollerie
Jacek Konieczny
Марк Коренберг
Arkady Koplyarov
Peter A. Koren
Vlad Korolev
Joseph Koshy
Daniel Kozan
Jerzy Kozera
Maksim Kozyarchuk
Stefan Krah
Bob Kras
Sebastian Kreft
Holger Krekel
Michael Kremer
Fabian Kreutz
Cédric Krier
Pedro Kroger
Hannu Krosing
Andrej Krpic
Ivan Krstić
Steven Kryskalla
Andrew Kuchling
Dave Kuhlman
Jon Kuhn
Vladimir Kushnir
Erno Kuusela
Ross Lagerwall
Cameron Laird
Thomas Lamb
Jean-Baptiste "Jiba" Lamy
Ronan Lamy
Torsten Landschoff
Łukasz Langa
Tino Lange
Andrew Langmead
Detlef Lannert
Soren Larsen
Amos Latteier
Piers Lauder
Ben Laurie
Simon Law
Julia Lawall
Chris Lawrence
Brian Leair
Mathieu Leduc-Hamel
Christopher Lee
Inyeol Lee
James Lee
John J. Lee
Thomas Lee
Tennessee Leeuwenburg
Luc Lefebvre
Pierre Paul Lefebvre
Glyph Lefkowitz
Vincent Legoll
Kip Lehman
Joerg Lehmann
Robert Lehmann
Petri Lehtinen
Luke Kenneth Casson Leighton
Tshepang Lekhonkhobe
Marc-André Lemburg
John Lenton
Christopher Tur Lesniewski-Laas
Alain Leufroy
Mark Levinson
William Lewis
Akira Li
Xuanji Li
Robert van Liere
Ross Light
Shawn Ligocki
Martin Ligr
Gediminas Liktaras
Grant Limberg
Christopher Lindblad
Ulf A. Lindgren
Björn Lindqvist
Per Lindqvist
Eric Lindvall
Gregor Lingl
Everett Lipman
Mirko Liss
Nick Lockwood
Stephanie Lockwood
Hugo Lopes Tavares
Anne Lord
Tom Loredo
Justin Love
Jason Lowe
Tony Lownds
Ray Loyzaga
Lukas Lueg
Loren Luke
Fredrik Lundh
Mark Lutz
Jim Lynch
Mikael Lyngvig
Martin von Löwis
Guillermo López-Anglada
Jeff MacDonald
John Machin
Andrew I MacIntyre
Tim MacKenzie
Nick Maclaren
Don MacMillen
Steve Majewski
Grzegorz Makarewicz
David Malcolm
Ken Manheimer
Vladimir Marangozov
Colin Marc
Vincent Marchetti
David Marek
Doug Marien
Sven Marnach
Alex Martelli
Anthony Martin
Owen Martin
Westley Martínez
Sébastien Martini
Sidney San Martín
Roger Masse
Nick Mathewson
Simon Mathieu
Laura Matson
Graham Matthews
Dieter Maurer
Daniel May
Arnaud Mazin
Rebecca McCreary
Kirk McDonald
Chris McDonough
Greg McFarlane
Alan McIntyre
Michael McLay
Mark Mc Mahon
Gordon McMillan
Andrew McNamara
Caolan McNamara
Jeff McNeil
Craig McPheeters
Lambert Meertens
Bill van Melle
Lucas Prado Melo
Ezio Melotti
Doug Mennella
Brian Merrell
Luke Mewburn
Carl Meyer
Mike Meyer
Piotr Meyer
Alexis Métaireau
Steven Miale
Trent Mick
Franck Michea
Tom Middleton
Stan Mihai
Stefan Mihaila
Aristotelis Mikropoulos
Paolo Milani
Chad Miller
Damien Miller
Jason V. Miller
Jay T. Miller
Roman Milner
Julien Miotte
Andrii V. Mishkovskyi
Dom Mitchell
Dustin J. Mitchell
Zubin Mithra
Florian Mladitsch
Doug Moen
The Dragon De Monsyne
Skip Montanaro
Peter Moody
Paul Moore
Ross Moore
Ben Morgan
Derek Morr
James A Morrison
Derek McTavish Mounce
Alessandro Moura
Pablo Mouzo
Mher Movsisyan
Ruslan Mstoi
Michael Mulich
Sape Mullender
Sjoerd Mullender
Michael Muller
Neil Muller
Louis Munro
R. David Murray
Matti Mäki
Dale Nagata
John Nagle
Takahiro Nakayama
Travers Naran
Charles-François Natali
Vilmos Nebehaj
Fredrik Nehr
Tony Nelson
Trent Nelson
Chad Netzer
Max Neunhöffer
George Neville-Neil
Hieu Nguyen
Johannes Nicolai
Samuel Nicolary
Jonathan Niehof
Gustavo Niemeyer
Oscar Nierstrasz
Hrvoje Niksic
Gregory Nofi
Jesse Noller
Bill Noon
Stefan Norberg
Tim Northover
Joe Norton
Neal Norwitz
Mikhail Novikov
Michal Nowikowski
Steffen Daode Nurpmeso
Nigel O'Brian
John O'Connor
Kevin O'Connor
Tim O'Malley
Zooko O'Whielacronx
James Oakley
Jon Oberheide
Pascal Oberndoerfer
Jeffrey Ollie
Adam Olsen
Grant Olson
Koray Oner
Piet van Oostrum
Tomas Oppelstrup
Jason Orendorff
Douglas Orr
Michele Orrù
Oleg Oshmyan
Denis S. Otkidach
Peter Otten
Michael Otteneder
R. M. Oudkerk
Russel Owen
Joonas Paalasmaa
Martin Packman
Shriphani Palakodety
Ondrej Palkovsky
Mike Pall
Todd R. Palmer
Juan David Ibáñez Palomar
Jan Palus
M. Papillon
Peter Parente
Alexandre Parenteau
Dan Parisien
William Park
Harri Pasanen
Gaël Pasgrimaud
Randy Pausch
Samuele Pedroni
Justin Peel
Marcel van der Peijl
Berker Peksag
Steven Pemberton
Bo Peng
Santiago Peresón
George Peristerakis
Mathieu Perreault
Mark Perrego
Trevor Perrin
Gabriel de Perthuis
Tim Peters
Benjamin Peterson
Joe Peterson
Chris Petrilli
Bjorn Pettersen
Justin D. Pettit
Ronny Pfannschmidt
Geoff Philbrick
Gavrie Philipson
Adrian Phillips
Christopher J. Phoenix
Neale Pickett
Jim St. Pierre
Dan Pierson
Martijn Pieters
Anand B. Pillai
François Pinard
Zach Pincus
Michael Piotrowski
Antoine Pitrou
Jean-François Piéronne
Oleg Plakhotnyuk
Remi Pointel
Guilherme Polo
Michael Pomraning
Iustin Pop
Claudiu Popa
John Popplewell
Guillaume Pratte
Amrit Prem
Paul Prescod
Donovan Preston
Paul Price
Jyrki Pulliainen
Steve Purcell
Eduardo Pérez
Fernando Pérez
Pierre Quentel
Brian Quinlan
Anders Qvist
Jérôme Radix
Burton Radons
Jeff Ramnani
Brodie Rao
Antti Rasinen
Sridhar Ratnakumar
Ysj Ray
Eric S. Raymond
Edward K. Ream
Chris Rebert
Marc Recht
John Redford
Terry J. Reedy
Gareth Rees
Steve Reeves
Lennart Regebro
John Regehr
Federico Reghenzani
Ofir Reichenberg
Sean Reifschneider
Michael P. Reilly
Bernhard Reiter
Steven Reiz
Roeland Rengelink
Antoine Reversat
Flávio Ribeiro
Francesco Ricciardi
Tim Rice
Jan Pieter Riegel
Armin Rigo
Arc Riley
Nicholas Riley
Jean-Claude Rimbault
Vlad Riscutia
Wes Rishel
Juan M. Bello Rivas
Davide Rizzo
Anthony Roach
Carl Robben
Mark Roberts
Andy Robinson
Jim Robinson
Mark Roddy
Kevin Rodgers
Giampaolo Rodola
Elson Rodriguez
Adi Roiban
Luis Rojas
Mike Romberg
Armin Ronacher
Case Roole
Timothy Roscoe
Erik Rose
Jim Roskind
Brian Rosner
Guido van Rossum
Just van Rossum
Hugo van Rossum
Saskia van Rossum
Donald Wallace Rouse II
Liam Routt
Todd Rovito
Craig Rowland
Clinton Roy
Paul Rubin
Sam Ruby
Demur Rumed
Audun S. Runde
Eran Rundstein
Rauli Ruohonen
Jeff Rush
Sam Rushing
Mark Russell
Rusty Russell
Nick Russo
Chris Ryland
Constantina S.
Patrick Sabin
Sébastien Sablé
Suman Saha
Hajime Saitou
George Sakkis
Rich Salz
Kevin Samborn
Adrian Sampson
James Sanders
Ilya Sandler
Mark Sapiro
Ty Sarna
Hugh Sasse
Bob Savage
Ben Sayer
sbt
Marco Scataglini
Andrew Schaaf
Michael Scharf
Andreas Schawo
Neil Schemenauer
David Scherer
Wolfgang Scherer
Hynek Schlawack
Bob Schmertz
Gregor Schmid
Ralf Schmitt
Michael Schneider
Peter Schneider-Kamp
Arvin Schnell
Scott Schram
Robin Schreiber
Chad J. Schroeder
Sam Schulenburg
Stefan Schwarzer
Dietmar Schwertberger
Federico Schwindt
Barry Scott
Steven Scott
Nick Seidenman
Žiga Seilnacht
Yury Selivanov
Fred Sells
Jiwon Seo
Iñigo Serna
Joakim Sernbrant
Roger D. Serwy
Jerry Seutter
Pete Sevander
Denis Severson
Ian Seyer
Daniel Shahaf
Ha Shao
Mark Shannon
Richard Shapiro
Justin Sheehy
Charlie Shepherd
Bruce Sherwood
Alexander Shigin
Pete Shinners
Michael Shiplett
John W. Shipman
Joel Shprentz
Itamar Shtull-Trauring
Yue Shuaijie
Eric Siegerman
Paul Sijben
SilentGhost
Tim Silk
Michael Simcich
Ionel Simionescu
Kirill Simonov
Nathan Paul Simons
Adam Simpkins
Ravi Sinha
Janne Sinkkonen
Ng Pheng Siong
George Sipe
J. Sipprell
Kragen Sitaker
Michael Sloan
Christopher Smith
Eric V. Smith
Gregory P. Smith
Mark Smith
Roy Smith
Rafal Smotrzyk
Eric Snow
Dirk Soede
Paul Sokolovsky
Cody Somerville
Edoardo Spadolini
Clay Spence
Stefan Sperling
Nicholas Spies
Per Spilling
Joshua Spoerri
Noah Spurrier
Nathan Srebro
RajGopal Srinivasan
Tage Stabell-Kulo
Quentin Stafford-Fraser
Frank Stajano
Joel Stanley
Anthony Starks
Oliver Steele
Greg Stein
Baruch Sterin
Chris Stern
Alex Stewart
Victor Stinner
Richard Stoakley
Peter Stoehr
Casper Stoel
Michael Stone
Serhiy Storchaka
Ken Stox
Dan Stromberg
Daniel Stutzbach
Andreas Stührk
Colin Su
Pal Subbiah
Nathan Sullivan
Mark Summerfield
Reuben Sumner
Marek Šuppa
Hisao Suzuki
Kalle Svensson
Andrew Svetlov
Paul Swartz
Thenault Sylvain
Péter Szabó
Amir Szekely
Arfrever Frehtes Taifersar Arahesis
Neil Tallim
Geoff Talvola
Musashi Tamura
William Tanksley
Christian Tanzer
Steven Taschuk
Amy Taylor
Monty Taylor
Anatoly Techtonik
Mikhail Terekhov
Richard M. Tew
Tobias Thelen
Nicolas M. Thiéry
James Thomas
Robin Thomas
Stephen Thorne
Jeremy Thurgood
Eric Tiedemann
July Tikhonov
Tracy Tims
Oren Tirosh
Jason Tishler
Christian Tismer
Jim Tittsler
Frank J. Tobin
Bennett Todd
R Lindsay Todd
Eugene Toder
Erik Tollerud
Stephen Tonkin
Matias Torchinsky
Sandro Tosi
Richard Townsend
David Townshend
Nathan Trapuzzano
Laurence Tratt
Alberto Trevino
Matthias Troffaes
Tom Tromey
John Tromp
Jason Trowbridge
Brent Tubbs
Anthony Tuininga
Erno Tukia
David Turner
Stephen Turner
Theodore Turocy
Bill Tutt
Doobee R. Tzeck
Eren Türkay
Lionel Ulmer
Roger Upole
Daniel Urban
Michael Urman
Hector Urtubia
Ville Vainio
Andi Vajda
Case Van Horsen
Kyle VanderBeek
Andrew Vant
Atul Varma
Dmitry Vasiliev
Alexandre Vassalotti
Nadeem Vawda
Frank Vercruesse
Mike Verdone
Jaap Vermeulen
Nikita Vetoshkin
Al Vezza
Jacques A. Vidrine
John Viega
Kannan Vijayan
Kurt Vile
Norman Vine
Pauli Virtanen
Frank Visser
Johannes Vogel
Martijn Vries
Sjoerd de Vries
Niki W. Waibel
Wojtek Walczak
Charles Waldman
Richard Walker
Larry Wall
Kevin Walzer
Rodrigo Steinmuller Wanderley
Ke Wang
Greg Ward
Zachary Ware
Barry Warsaw
Steve Waterbury
Bob Watson
David Watson
Aaron Watters
Henrik Weber
Corran Webster
Glyn Webster
Stefan Wehr
Zack Weinberg
Bob Weiner
Edward Welbourne
Cliff Wells
Rickard Westman
Jeff Wheeler
Christopher White
David White
Mats Wichmann
Truida Wiedijk
Felix Wiemann
Gerry Wiener
Frank Wierzbicki
Bryce "Zooko" Wilcox-O'Hearn
Timothy Wild
Jakub Wilk
Gerald S. Williams
Jason Williams
John Williams
Sue Williams
Steven Willis
Frank Willison
Greg V. Wilson
J Derek Wilson
Paul Winkler
Jody Winston
Collin Winter
Dik Winter
Blake Winton
Jean-Claude Wippler
Lars Wirzenius
John Wiseman
Chris Withers
Stefan Witzel
Irek Wlizlo
David Wolever
Klaus-Juergen Wolf
Dan Wolfe
Richard Wolff
Adam Woodbeck
Steven Work
Gordon Worley
Darren Worrall
Thomas Wouters
Heiko Wundram
Doug Wyatt
Robert Xiao
Florent Xicluna
Hirokazu Yamamoto
Ka-Ping Yee
Jason Yeo
EungJun Yi
Bob Yodlowski
Danny Yoo
Rory Yorke
George Yoshida
Masazumi Yoshikawa
Arnaud Ysmal
Bernard Yue
Moshe Zadka
Milan Zamazal
Artur Zaprzala
Mike Zarnstorff
Siebren van der Zee
Yuxiao Zeng
Uwe Zessin
Cheng Zhang
Kai Zhu
Tarek Ziadé
Peter Åstrand<|MERGE_RESOLUTION|>--- conflicted
+++ resolved
@@ -423,11 +423,8 @@
 Michael Gilfix
 Yannick Gingras
 Matt Giuca
-<<<<<<< HEAD
+Wim Glenn
 Michael Goderbauer
-=======
-Wim Glenn
->>>>>>> 0f4377c1
 Christoph Gohlke
 Tim Golden
 Guilherme Gonçalves
