"""Regresssion tests for urllib"""

import urllib.parse
import urllib.request
import urllib.error
import http.client
import email.message
import io
import unittest
from test import support
import os
import tempfile

def hexescape(char):
    """Escape char as RFC 2396 specifies"""
    hex_repr = hex(ord(char))[2:].upper()
    if len(hex_repr) == 1:
        hex_repr = "0%s" % hex_repr
    return "%" + hex_repr

# Shortcut for testing FancyURLopener
_urlopener = None
def urlopen(url, data=None, proxies=None):
    """urlopen(url [, data]) -> open file-like object"""
    global _urlopener
    if proxies is not None:
        opener = urllib.request.FancyURLopener(proxies=proxies)
    elif not _urlopener:
        opener = urllib.request.FancyURLopener()
        _urlopener = opener
    else:
        opener = _urlopener
    if data is None:
        return opener.open(url)
    else:
        return opener.open(url, data)

class urlopen_FileTests(unittest.TestCase):
    """Test urlopen() opening a temporary file.

    Try to test as much functionality as possible so as to cut down on reliance
    on connecting to the Net for testing.

    """

    def setUp(self):
        # Create a temp file to use for testing
        self.text = bytes("test_urllib: %s\n" % self.__class__.__name__,
                          "ascii")
        f = open(support.TESTFN, 'wb')
        try:
            f.write(self.text)
        finally:
            f.close()
        self.pathname = support.TESTFN
        self.returned_obj = urlopen("file:%s" % self.pathname)

    def tearDown(self):
        """Shut down the open object"""
        self.returned_obj.close()
        os.remove(support.TESTFN)

    def test_interface(self):
        # Make sure object returned by urlopen() has the specified methods
        for attr in ("read", "readline", "readlines", "fileno",
                     "close", "info", "geturl", "getcode", "__iter__"):
            self.assertTrue(hasattr(self.returned_obj, attr),
                         "object returned by urlopen() lacks %s attribute" %
                         attr)

    def test_read(self):
        self.assertEqual(self.text, self.returned_obj.read())

    def test_readline(self):
        self.assertEqual(self.text, self.returned_obj.readline())
        self.assertEqual(b'', self.returned_obj.readline(),
                         "calling readline() after exhausting the file did not"
                         " return an empty string")

    def test_readlines(self):
        lines_list = self.returned_obj.readlines()
        self.assertEqual(len(lines_list), 1,
                         "readlines() returned the wrong number of lines")
        self.assertEqual(lines_list[0], self.text,
                         "readlines() returned improper text")

    def test_fileno(self):
        file_num = self.returned_obj.fileno()
        self.assertIsInstance(file_num, int, "fileno() did not return an int")
        self.assertEqual(os.read(file_num, len(self.text)), self.text,
                         "Reading on the file descriptor returned by fileno() "
                         "did not return the expected text")

    def test_close(self):
        # Test close() by calling it here and then having it be called again
        # by the tearDown() method for the test
        self.returned_obj.close()

    def test_info(self):
        self.assertIsInstance(self.returned_obj.info(), email.message.Message)

    def test_geturl(self):
        self.assertEqual(self.returned_obj.geturl(), self.pathname)

    def test_getcode(self):
        self.assertIsNone(self.returned_obj.getcode())

    def test_iter(self):
        # Test iterator
        # Don't need to count number of iterations since test would fail the
        # instant it returned anything beyond the first line from the
        # comparison
        for line in self.returned_obj.__iter__():
            self.assertEqual(line, self.text)

class ProxyTests(unittest.TestCase):

    def setUp(self):
        # Records changes to env vars
        self.env = support.EnvironmentVarGuard()
        # Delete all proxy related env vars
        for k in list(os.environ):
            if 'proxy' in k.lower():
                self.env.unset(k)

    def tearDown(self):
        # Restore all proxy related env vars
        self.env.__exit__()
        del self.env

    def test_getproxies_environment_keep_no_proxies(self):
        self.env.set('NO_PROXY', 'localhost')
        proxies = urllib.request.getproxies_environment()
        # getproxies_environment use lowered case truncated (no '_proxy') keys
        self.assertEqual('localhost', proxies['no'])


class urlopen_HttpTests(unittest.TestCase):
    """Test urlopen() opening a fake http connection."""

    def fakehttp(self, fakedata):
        class FakeSocket(io.BytesIO):
            io_refs = 1
            def sendall(self, str): pass
            def makefile(self, *args, **kwds):
                self.io_refs += 1
                return self
            def read(self, amt=None):
                if self.closed: return b""
                return io.BytesIO.read(self, amt)
            def readline(self, length=None):
                if self.closed: return b""
                return io.BytesIO.readline(self, length)
            def close(self):
                self.io_refs -= 1
                if self.io_refs == 0:
                    io.BytesIO.close(self)
        class FakeHTTPConnection(http.client.HTTPConnection):
            def connect(self):
                self.sock = FakeSocket(fakedata)
        self._connection_class = http.client.HTTPConnection
        http.client.HTTPConnection = FakeHTTPConnection

    def unfakehttp(self):
        http.client.HTTPConnection = self._connection_class

    def check_read(self, ver):
        self.fakehttp(b"HTTP/" + ver + b" 200 OK\r\n\r\nHello!")
        try:
            fp = urlopen("http://python.org/")
            self.assertEqual(fp.readline(), b"Hello!")
            self.assertEqual(fp.readline(), b"")
            self.assertEqual(fp.geturl(), 'http://python.org/')
            self.assertEqual(fp.getcode(), 200)
        finally:
            self.unfakehttp()

<<<<<<< HEAD
    def test_willclose(self):
        self.fakehttp(b"HTTP/1.1 200 OK\r\n\r\nHello!")
        try:
            resp = urlopen("http://www.python.org")
            self.assertTrue(resp.fp.will_close)
        finally:
            self.unfakehttp()

    def test_read_0_9(self):
        # "0.9" response accepted (but not "simple responses" without
        # a status line)
        self.check_read(b"0.9")

    def test_read_1_0(self):
        self.check_read(b"1.0")

    def test_read_1_1(self):
        self.check_read(b"1.1")

=======
    def test_url_fragment(self):
        # Issue #11703: geturl() omits fragments in the original URL.
        url = 'http://docs.python.org/library/urllib.html#OK'
        self.fakehttp(b'Hello!')
        try:
            fp = urllib.request.urlopen(url)
            self.assertEqual(fp.geturl(), url)
        finally:
            self.unfakehttp()

>>>>>>> 26430419
    def test_read_bogus(self):
        # urlopen() should raise IOError for many error codes.
        self.fakehttp(b'''HTTP/1.1 401 Authentication Required
Date: Wed, 02 Jan 2008 03:03:54 GMT
Server: Apache/1.3.33 (Debian GNU/Linux) mod_ssl/2.8.22 OpenSSL/0.9.7e
Connection: close
Content-Type: text/html; charset=iso-8859-1
''')
        try:
            self.assertRaises(IOError, urlopen, "http://python.org/")
        finally:
            self.unfakehttp()

    def test_invalid_redirect(self):
        # urlopen() should raise IOError for many error codes.
        self.fakehttp(b'''HTTP/1.1 302 Found
Date: Wed, 02 Jan 2008 03:03:54 GMT
Server: Apache/1.3.33 (Debian GNU/Linux) mod_ssl/2.8.22 OpenSSL/0.9.7e
Location: file://guidocomputer.athome.com:/python/license
Connection: close
Content-Type: text/html; charset=iso-8859-1
''')
        try:
            self.assertRaises(urllib.error.HTTPError, urlopen,
                              "http://python.org/")
        finally:
            self.unfakehttp()

    def test_empty_socket(self):
        # urlopen() raises IOError if the underlying socket does not send any
        # data. (#1680230)
        self.fakehttp(b'')
        try:
            self.assertRaises(IOError, urlopen, "http://something")
        finally:
            self.unfakehttp()

    def test_userpass_inurl(self):
        self.fakehttp(b"HTTP/1.0 200 OK\r\n\r\nHello!")
        try:
            fp = urlopen("http://user:pass@python.org/")
            self.assertEqual(fp.readline(), b"Hello!")
            self.assertEqual(fp.readline(), b"")
            self.assertEqual(fp.geturl(), 'http://user:pass@python.org/')
            self.assertEqual(fp.getcode(), 200)
        finally:
            self.unfakehttp()

class urlretrieve_FileTests(unittest.TestCase):
    """Test urllib.urlretrieve() on local files"""

    def setUp(self):
        # Create a list of temporary files. Each item in the list is a file
        # name (absolute path or relative to the current working directory).
        # All files in this list will be deleted in the tearDown method. Note,
        # this only helps to makes sure temporary files get deleted, but it
        # does nothing about trying to close files that may still be open. It
        # is the responsibility of the developer to properly close files even
        # when exceptional conditions occur.
        self.tempFiles = []

        # Create a temporary file.
        self.registerFileForCleanUp(support.TESTFN)
        self.text = b'testing urllib.urlretrieve'
        try:
            FILE = open(support.TESTFN, 'wb')
            FILE.write(self.text)
            FILE.close()
        finally:
            try: FILE.close()
            except: pass

    def tearDown(self):
        # Delete the temporary files.
        for each in self.tempFiles:
            try: os.remove(each)
            except: pass

    def constructLocalFileUrl(self, filePath):
        filePath = os.path.abspath(filePath)
        try:
            filePath.encode("utf8")
        except UnicodeEncodeError:
            raise unittest.SkipTest("filePath is not encodable to utf8")
        return "file://%s" % urllib.request.pathname2url(filePath)

    def createNewTempFile(self, data=b""):
        """Creates a new temporary file containing the specified data,
        registers the file for deletion during the test fixture tear down, and
        returns the absolute path of the file."""

        newFd, newFilePath = tempfile.mkstemp()
        try:
            self.registerFileForCleanUp(newFilePath)
            newFile = os.fdopen(newFd, "wb")
            newFile.write(data)
            newFile.close()
        finally:
            try: newFile.close()
            except: pass
        return newFilePath

    def registerFileForCleanUp(self, fileName):
        self.tempFiles.append(fileName)

    def test_basic(self):
        # Make sure that a local file just gets its own location returned and
        # a headers value is returned.
        result = urllib.request.urlretrieve("file:%s" % support.TESTFN)
        self.assertEqual(result[0], support.TESTFN)
        self.assertIsInstance(result[1], email.message.Message,
                              "did not get a email.message.Message instance "
                              "as second returned value")

    def test_copy(self):
        # Test that setting the filename argument works.
        second_temp = "%s.2" % support.TESTFN
        self.registerFileForCleanUp(second_temp)
        result = urllib.request.urlretrieve(self.constructLocalFileUrl(
            support.TESTFN), second_temp)
        self.assertEqual(second_temp, result[0])
        self.assertTrue(os.path.exists(second_temp), "copy of the file was not "
                                                  "made")
        FILE = open(second_temp, 'rb')
        try:
            text = FILE.read()
            FILE.close()
        finally:
            try: FILE.close()
            except: pass
        self.assertEqual(self.text, text)

    def test_reporthook(self):
        # Make sure that the reporthook works.
        def hooktester(count, block_size, total_size, count_holder=[0]):
            self.assertIsInstance(count, int)
            self.assertIsInstance(block_size, int)
            self.assertIsInstance(total_size, int)
            self.assertEqual(count, count_holder[0])
            count_holder[0] = count_holder[0] + 1
        second_temp = "%s.2" % support.TESTFN
        self.registerFileForCleanUp(second_temp)
        urllib.request.urlretrieve(
            self.constructLocalFileUrl(support.TESTFN),
            second_temp, hooktester)

    def test_reporthook_0_bytes(self):
        # Test on zero length file. Should call reporthook only 1 time.
        report = []
        def hooktester(count, block_size, total_size, _report=report):
            _report.append((count, block_size, total_size))
        srcFileName = self.createNewTempFile()
        urllib.request.urlretrieve(self.constructLocalFileUrl(srcFileName),
            support.TESTFN, hooktester)
        self.assertEqual(len(report), 1)
        self.assertEqual(report[0][2], 0)

    def test_reporthook_5_bytes(self):
        # Test on 5 byte file. Should call reporthook only 2 times (once when
        # the "network connection" is established and once when the block is
        # read). Since the block size is 8192 bytes, only one block read is
        # required to read the entire file.
        report = []
        def hooktester(count, block_size, total_size, _report=report):
            _report.append((count, block_size, total_size))
        srcFileName = self.createNewTempFile(b"x" * 5)
        urllib.request.urlretrieve(self.constructLocalFileUrl(srcFileName),
            support.TESTFN, hooktester)
        self.assertEqual(len(report), 2)
        self.assertEqual(report[0][1], 8192)
        self.assertEqual(report[0][2], 5)

    def test_reporthook_8193_bytes(self):
        # Test on 8193 byte file. Should call reporthook only 3 times (once
        # when the "network connection" is established, once for the next 8192
        # bytes, and once for the last byte).
        report = []
        def hooktester(count, block_size, total_size, _report=report):
            _report.append((count, block_size, total_size))
        srcFileName = self.createNewTempFile(b"x" * 8193)
        urllib.request.urlretrieve(self.constructLocalFileUrl(srcFileName),
            support.TESTFN, hooktester)
        self.assertEqual(len(report), 3)
        self.assertEqual(report[0][1], 8192)
        self.assertEqual(report[0][2], 8193)

class QuotingTests(unittest.TestCase):
    """Tests for urllib.quote() and urllib.quote_plus()

    According to RFC 2396 (Uniform Resource Identifiers), to escape a
    character you write it as '%' + <2 character US-ASCII hex value>.
    The Python code of ``'%' + hex(ord(<character>))[2:]`` escapes a
    character properly. Case does not matter on the hex letters.

    The various character sets specified are:

    Reserved characters : ";/?:@&=+$,"
        Have special meaning in URIs and must be escaped if not being used for
        their special meaning
    Data characters : letters, digits, and "-_.!~*'()"
        Unreserved and do not need to be escaped; can be, though, if desired
    Control characters : 0x00 - 0x1F, 0x7F
        Have no use in URIs so must be escaped
    space : 0x20
        Must be escaped
    Delimiters : '<>#%"'
        Must be escaped
    Unwise : "{}|\^[]`"
        Must be escaped

    """

    def test_never_quote(self):
        # Make sure quote() does not quote letters, digits, and "_,.-"
        do_not_quote = '' .join(["ABCDEFGHIJKLMNOPQRSTUVWXYZ",
                                 "abcdefghijklmnopqrstuvwxyz",
                                 "0123456789",
                                 "_.-"])
        result = urllib.parse.quote(do_not_quote)
        self.assertEqual(do_not_quote, result,
                         "using quote(): %r != %r" % (do_not_quote, result))
        result = urllib.parse.quote_plus(do_not_quote)
        self.assertEqual(do_not_quote, result,
                        "using quote_plus(): %r != %r" % (do_not_quote, result))

    def test_default_safe(self):
        # Test '/' is default value for 'safe' parameter
        self.assertEqual(urllib.parse.quote.__defaults__[0], '/')

    def test_safe(self):
        # Test setting 'safe' parameter does what it should do
        quote_by_default = "<>"
        result = urllib.parse.quote(quote_by_default, safe=quote_by_default)
        self.assertEqual(quote_by_default, result,
                         "using quote(): %r != %r" % (quote_by_default, result))
        result = urllib.parse.quote_plus(quote_by_default,
                                         safe=quote_by_default)
        self.assertEqual(quote_by_default, result,
                         "using quote_plus(): %r != %r" %
                         (quote_by_default, result))
        # Safe expressed as bytes rather than str
        result = urllib.parse.quote(quote_by_default, safe=b"<>")
        self.assertEqual(quote_by_default, result,
                         "using quote(): %r != %r" % (quote_by_default, result))
        # "Safe" non-ASCII characters should have no effect
        # (Since URIs are not allowed to have non-ASCII characters)
        result = urllib.parse.quote("a\xfcb", encoding="latin-1", safe="\xfc")
        expect = urllib.parse.quote("a\xfcb", encoding="latin-1", safe="")
        self.assertEqual(expect, result,
                         "using quote(): %r != %r" %
                         (expect, result))
        # Same as above, but using a bytes rather than str
        result = urllib.parse.quote("a\xfcb", encoding="latin-1", safe=b"\xfc")
        expect = urllib.parse.quote("a\xfcb", encoding="latin-1", safe="")
        self.assertEqual(expect, result,
                         "using quote(): %r != %r" %
                         (expect, result))

    def test_default_quoting(self):
        # Make sure all characters that should be quoted are by default sans
        # space (separate test for that).
        should_quote = [chr(num) for num in range(32)] # For 0x00 - 0x1F
        should_quote.append('<>#%"{}|\^[]`')
        should_quote.append(chr(127)) # For 0x7F
        should_quote = ''.join(should_quote)
        for char in should_quote:
            result = urllib.parse.quote(char)
            self.assertEqual(hexescape(char), result,
                             "using quote(): "
                             "%s should be escaped to %s, not %s" %
                             (char, hexescape(char), result))
            result = urllib.parse.quote_plus(char)
            self.assertEqual(hexescape(char), result,
                             "using quote_plus(): "
                             "%s should be escapes to %s, not %s" %
                             (char, hexescape(char), result))
        del should_quote
        partial_quote = "ab[]cd"
        expected = "ab%5B%5Dcd"
        result = urllib.parse.quote(partial_quote)
        self.assertEqual(expected, result,
                         "using quote(): %r != %r" % (expected, result))
        self.assertEqual(expected, result,
                         "using quote_plus(): %r != %r" % (expected, result))

    def test_quoting_space(self):
        # Make sure quote() and quote_plus() handle spaces as specified in
        # their unique way
        result = urllib.parse.quote(' ')
        self.assertEqual(result, hexescape(' '),
                         "using quote(): %r != %r" % (result, hexescape(' ')))
        result = urllib.parse.quote_plus(' ')
        self.assertEqual(result, '+',
                         "using quote_plus(): %r != +" % result)
        given = "a b cd e f"
        expect = given.replace(' ', hexescape(' '))
        result = urllib.parse.quote(given)
        self.assertEqual(expect, result,
                         "using quote(): %r != %r" % (expect, result))
        expect = given.replace(' ', '+')
        result = urllib.parse.quote_plus(given)
        self.assertEqual(expect, result,
                         "using quote_plus(): %r != %r" % (expect, result))

    def test_quoting_plus(self):
        self.assertEqual(urllib.parse.quote_plus('alpha+beta gamma'),
                         'alpha%2Bbeta+gamma')
        self.assertEqual(urllib.parse.quote_plus('alpha+beta gamma', '+'),
                         'alpha+beta+gamma')
        # Test with bytes
        self.assertEqual(urllib.parse.quote_plus(b'alpha+beta gamma'),
                         'alpha%2Bbeta+gamma')
        # Test with safe bytes
        self.assertEqual(urllib.parse.quote_plus('alpha+beta gamma', b'+'),
                         'alpha+beta+gamma')

    def test_quote_bytes(self):
        # Bytes should quote directly to percent-encoded values
        given = b"\xa2\xd8ab\xff"
        expect = "%A2%D8ab%FF"
        result = urllib.parse.quote(given)
        self.assertEqual(expect, result,
                         "using quote(): %r != %r" % (expect, result))
        # Encoding argument should raise type error on bytes input
        self.assertRaises(TypeError, urllib.parse.quote, given,
                            encoding="latin-1")
        # quote_from_bytes should work the same
        result = urllib.parse.quote_from_bytes(given)
        self.assertEqual(expect, result,
                         "using quote_from_bytes(): %r != %r"
                         % (expect, result))

    def test_quote_with_unicode(self):
        # Characters in Latin-1 range, encoded by default in UTF-8
        given = "\xa2\xd8ab\xff"
        expect = "%C2%A2%C3%98ab%C3%BF"
        result = urllib.parse.quote(given)
        self.assertEqual(expect, result,
                         "using quote(): %r != %r" % (expect, result))
        # Characters in Latin-1 range, encoded by with None (default)
        result = urllib.parse.quote(given, encoding=None, errors=None)
        self.assertEqual(expect, result,
                         "using quote(): %r != %r" % (expect, result))
        # Characters in Latin-1 range, encoded with Latin-1
        given = "\xa2\xd8ab\xff"
        expect = "%A2%D8ab%FF"
        result = urllib.parse.quote(given, encoding="latin-1")
        self.assertEqual(expect, result,
                         "using quote(): %r != %r" % (expect, result))
        # Characters in BMP, encoded by default in UTF-8
        given = "\u6f22\u5b57"              # "Kanji"
        expect = "%E6%BC%A2%E5%AD%97"
        result = urllib.parse.quote(given)
        self.assertEqual(expect, result,
                         "using quote(): %r != %r" % (expect, result))
        # Characters in BMP, encoded with Latin-1
        given = "\u6f22\u5b57"
        self.assertRaises(UnicodeEncodeError, urllib.parse.quote, given,
                                    encoding="latin-1")
        # Characters in BMP, encoded with Latin-1, with replace error handling
        given = "\u6f22\u5b57"
        expect = "%3F%3F"                   # "??"
        result = urllib.parse.quote(given, encoding="latin-1",
                                    errors="replace")
        self.assertEqual(expect, result,
                         "using quote(): %r != %r" % (expect, result))
        # Characters in BMP, Latin-1, with xmlcharref error handling
        given = "\u6f22\u5b57"
        expect = "%26%2328450%3B%26%2323383%3B"     # "&#28450;&#23383;"
        result = urllib.parse.quote(given, encoding="latin-1",
                                    errors="xmlcharrefreplace")
        self.assertEqual(expect, result,
                         "using quote(): %r != %r" % (expect, result))

    def test_quote_plus_with_unicode(self):
        # Encoding (latin-1) test for quote_plus
        given = "\xa2\xd8 \xff"
        expect = "%A2%D8+%FF"
        result = urllib.parse.quote_plus(given, encoding="latin-1")
        self.assertEqual(expect, result,
                         "using quote_plus(): %r != %r" % (expect, result))
        # Errors test for quote_plus
        given = "ab\u6f22\u5b57 cd"
        expect = "ab%3F%3F+cd"
        result = urllib.parse.quote_plus(given, encoding="latin-1",
                                         errors="replace")
        self.assertEqual(expect, result,
                         "using quote_plus(): %r != %r" % (expect, result))


class UnquotingTests(unittest.TestCase):
    """Tests for unquote() and unquote_plus()

    See the doc string for quoting_Tests for details on quoting and such.

    """

    def test_unquoting(self):
        # Make sure unquoting of all ASCII values works
        escape_list = []
        for num in range(128):
            given = hexescape(chr(num))
            expect = chr(num)
            result = urllib.parse.unquote(given)
            self.assertEqual(expect, result,
                             "using unquote(): %r != %r" % (expect, result))
            result = urllib.parse.unquote_plus(given)
            self.assertEqual(expect, result,
                             "using unquote_plus(): %r != %r" %
                             (expect, result))
            escape_list.append(given)
        escape_string = ''.join(escape_list)
        del escape_list
        result = urllib.parse.unquote(escape_string)
        self.assertEqual(result.count('%'), 1,
                         "using unquote(): not all characters escaped: "
                         "%s" % result)
        self.assertRaises((TypeError, AttributeError), urllib.parse.unquote, None)
        self.assertRaises((TypeError, AttributeError), urllib.parse.unquote, ())
        with support.check_warnings(('', BytesWarning), quiet=True):
            self.assertRaises((TypeError, AttributeError), urllib.parse.unquote, b'')

    def test_unquoting_badpercent(self):
        # Test unquoting on bad percent-escapes
        given = '%xab'
        expect = given
        result = urllib.parse.unquote(given)
        self.assertEqual(expect, result, "using unquote(): %r != %r"
                         % (expect, result))
        given = '%x'
        expect = given
        result = urllib.parse.unquote(given)
        self.assertEqual(expect, result, "using unquote(): %r != %r"
                         % (expect, result))
        given = '%'
        expect = given
        result = urllib.parse.unquote(given)
        self.assertEqual(expect, result, "using unquote(): %r != %r"
                         % (expect, result))
        # unquote_to_bytes
        given = '%xab'
        expect = bytes(given, 'ascii')
        result = urllib.parse.unquote_to_bytes(given)
        self.assertEqual(expect, result, "using unquote_to_bytes(): %r != %r"
                         % (expect, result))
        given = '%x'
        expect = bytes(given, 'ascii')
        result = urllib.parse.unquote_to_bytes(given)
        self.assertEqual(expect, result, "using unquote_to_bytes(): %r != %r"
                         % (expect, result))
        given = '%'
        expect = bytes(given, 'ascii')
        result = urllib.parse.unquote_to_bytes(given)
        self.assertEqual(expect, result, "using unquote_to_bytes(): %r != %r"
                         % (expect, result))
        self.assertRaises((TypeError, AttributeError), urllib.parse.unquote_to_bytes, None)
        self.assertRaises((TypeError, AttributeError), urllib.parse.unquote_to_bytes, ())

    def test_unquoting_mixed_case(self):
        # Test unquoting on mixed-case hex digits in the percent-escapes
        given = '%Ab%eA'
        expect = b'\xab\xea'
        result = urllib.parse.unquote_to_bytes(given)
        self.assertEqual(expect, result,
                         "using unquote_to_bytes(): %r != %r"
                         % (expect, result))

    def test_unquoting_parts(self):
        # Make sure unquoting works when have non-quoted characters
        # interspersed
        given = 'ab%sd' % hexescape('c')
        expect = "abcd"
        result = urllib.parse.unquote(given)
        self.assertEqual(expect, result,
                         "using quote(): %r != %r" % (expect, result))
        result = urllib.parse.unquote_plus(given)
        self.assertEqual(expect, result,
                         "using unquote_plus(): %r != %r" % (expect, result))

    def test_unquoting_plus(self):
        # Test difference between unquote() and unquote_plus()
        given = "are+there+spaces..."
        expect = given
        result = urllib.parse.unquote(given)
        self.assertEqual(expect, result,
                         "using unquote(): %r != %r" % (expect, result))
        expect = given.replace('+', ' ')
        result = urllib.parse.unquote_plus(given)
        self.assertEqual(expect, result,
                         "using unquote_plus(): %r != %r" % (expect, result))

    def test_unquote_to_bytes(self):
        given = 'br%C3%BCckner_sapporo_20050930.doc'
        expect = b'br\xc3\xbcckner_sapporo_20050930.doc'
        result = urllib.parse.unquote_to_bytes(given)
        self.assertEqual(expect, result,
                         "using unquote_to_bytes(): %r != %r"
                         % (expect, result))
        # Test on a string with unescaped non-ASCII characters
        # (Technically an invalid URI; expect those characters to be UTF-8
        # encoded).
        result = urllib.parse.unquote_to_bytes("\u6f22%C3%BC")
        expect = b'\xe6\xbc\xa2\xc3\xbc'    # UTF-8 for "\u6f22\u00fc"
        self.assertEqual(expect, result,
                         "using unquote_to_bytes(): %r != %r"
                         % (expect, result))
        # Test with a bytes as input
        given = b'%A2%D8ab%FF'
        expect = b'\xa2\xd8ab\xff'
        result = urllib.parse.unquote_to_bytes(given)
        self.assertEqual(expect, result,
                         "using unquote_to_bytes(): %r != %r"
                         % (expect, result))
        # Test with a bytes as input, with unescaped non-ASCII bytes
        # (Technically an invalid URI; expect those bytes to be preserved)
        given = b'%A2\xd8ab%FF'
        expect = b'\xa2\xd8ab\xff'
        result = urllib.parse.unquote_to_bytes(given)
        self.assertEqual(expect, result,
                         "using unquote_to_bytes(): %r != %r"
                         % (expect, result))

    def test_unquote_with_unicode(self):
        # Characters in the Latin-1 range, encoded with UTF-8
        given = 'br%C3%BCckner_sapporo_20050930.doc'
        expect = 'br\u00fcckner_sapporo_20050930.doc'
        result = urllib.parse.unquote(given)
        self.assertEqual(expect, result,
                         "using unquote(): %r != %r" % (expect, result))
        # Characters in the Latin-1 range, encoded with None (default)
        result = urllib.parse.unquote(given, encoding=None, errors=None)
        self.assertEqual(expect, result,
                         "using unquote(): %r != %r" % (expect, result))

        # Characters in the Latin-1 range, encoded with Latin-1
        result = urllib.parse.unquote('br%FCckner_sapporo_20050930.doc',
                                      encoding="latin-1")
        expect = 'br\u00fcckner_sapporo_20050930.doc'
        self.assertEqual(expect, result,
                         "using unquote(): %r != %r" % (expect, result))

        # Characters in BMP, encoded with UTF-8
        given = "%E6%BC%A2%E5%AD%97"
        expect = "\u6f22\u5b57"             # "Kanji"
        result = urllib.parse.unquote(given)
        self.assertEqual(expect, result,
                         "using unquote(): %r != %r" % (expect, result))

        # Decode with UTF-8, invalid sequence
        given = "%F3%B1"
        expect = "\ufffd"                   # Replacement character
        result = urllib.parse.unquote(given)
        self.assertEqual(expect, result,
                         "using unquote(): %r != %r" % (expect, result))

        # Decode with UTF-8, invalid sequence, replace errors
        result = urllib.parse.unquote(given, errors="replace")
        self.assertEqual(expect, result,
                         "using unquote(): %r != %r" % (expect, result))

        # Decode with UTF-8, invalid sequence, ignoring errors
        given = "%F3%B1"
        expect = ""
        result = urllib.parse.unquote(given, errors="ignore")
        self.assertEqual(expect, result,
                         "using unquote(): %r != %r" % (expect, result))

        # A mix of non-ASCII and percent-encoded characters, UTF-8
        result = urllib.parse.unquote("\u6f22%C3%BC")
        expect = '\u6f22\u00fc'
        self.assertEqual(expect, result,
                         "using unquote(): %r != %r" % (expect, result))

        # A mix of non-ASCII and percent-encoded characters, Latin-1
        # (Note, the string contains non-Latin-1-representable characters)
        result = urllib.parse.unquote("\u6f22%FC", encoding="latin-1")
        expect = '\u6f22\u00fc'
        self.assertEqual(expect, result,
                         "using unquote(): %r != %r" % (expect, result))

class urlencode_Tests(unittest.TestCase):
    """Tests for urlencode()"""

    def help_inputtype(self, given, test_type):
        """Helper method for testing different input types.

        'given' must lead to only the pairs:
            * 1st, 1
            * 2nd, 2
            * 3rd, 3

        Test cannot assume anything about order.  Docs make no guarantee and
        have possible dictionary input.

        """
        expect_somewhere = ["1st=1", "2nd=2", "3rd=3"]
        result = urllib.parse.urlencode(given)
        for expected in expect_somewhere:
            self.assertIn(expected, result,
                         "testing %s: %s not found in %s" %
                         (test_type, expected, result))
        self.assertEqual(result.count('&'), 2,
                         "testing %s: expected 2 '&'s; got %s" %
                         (test_type, result.count('&')))
        amp_location = result.index('&')
        on_amp_left = result[amp_location - 1]
        on_amp_right = result[amp_location + 1]
        self.assertTrue(on_amp_left.isdigit() and on_amp_right.isdigit(),
                     "testing %s: '&' not located in proper place in %s" %
                     (test_type, result))
        self.assertEqual(len(result), (5 * 3) + 2, #5 chars per thing and amps
                         "testing %s: "
                         "unexpected number of characters: %s != %s" %
                         (test_type, len(result), (5 * 3) + 2))

    def test_using_mapping(self):
        # Test passing in a mapping object as an argument.
        self.help_inputtype({"1st":'1', "2nd":'2', "3rd":'3'},
                            "using dict as input type")

    def test_using_sequence(self):
        # Test passing in a sequence of two-item sequences as an argument.
        self.help_inputtype([('1st', '1'), ('2nd', '2'), ('3rd', '3')],
                            "using sequence of two-item tuples as input")

    def test_quoting(self):
        # Make sure keys and values are quoted using quote_plus()
        given = {"&":"="}
        expect = "%s=%s" % (hexescape('&'), hexescape('='))
        result = urllib.parse.urlencode(given)
        self.assertEqual(expect, result)
        given = {"key name":"A bunch of pluses"}
        expect = "key+name=A+bunch+of+pluses"
        result = urllib.parse.urlencode(given)
        self.assertEqual(expect, result)

    def test_doseq(self):
        # Test that passing True for 'doseq' parameter works correctly
        given = {'sequence':['1', '2', '3']}
        expect = "sequence=%s" % urllib.parse.quote_plus(str(['1', '2', '3']))
        result = urllib.parse.urlencode(given)
        self.assertEqual(expect, result)
        result = urllib.parse.urlencode(given, True)
        for value in given["sequence"]:
            expect = "sequence=%s" % value
            self.assertIn(expect, result)
        self.assertEqual(result.count('&'), 2,
                         "Expected 2 '&'s, got %s" % result.count('&'))

    def test_empty_sequence(self):
        self.assertEqual("", urllib.parse.urlencode({}))
        self.assertEqual("", urllib.parse.urlencode([]))

    def test_nonstring_values(self):
        self.assertEqual("a=1", urllib.parse.urlencode({"a": 1}))
        self.assertEqual("a=None", urllib.parse.urlencode({"a": None}))

    def test_nonstring_seq_values(self):
        self.assertEqual("a=1&a=2", urllib.parse.urlencode({"a": [1, 2]}, True))
        self.assertEqual("a=None&a=a",
                         urllib.parse.urlencode({"a": [None, "a"]}, True))
        self.assertEqual("a=a&a=b",
                         urllib.parse.urlencode({"a": {"a": 1, "b": 1}}, True))

    def test_urlencode_encoding(self):
        # ASCII encoding. Expect %3F with errors="replace'
        given = (('\u00a0', '\u00c1'),)
        expect = '%3F=%3F'
        result = urllib.parse.urlencode(given, encoding="ASCII", errors="replace")
        self.assertEqual(expect, result)

        # Default is UTF-8 encoding.
        given = (('\u00a0', '\u00c1'),)
        expect = '%C2%A0=%C3%81'
        result = urllib.parse.urlencode(given)
        self.assertEqual(expect, result)

        # Latin-1 encoding.
        given = (('\u00a0', '\u00c1'),)
        expect = '%A0=%C1'
        result = urllib.parse.urlencode(given, encoding="latin-1")
        self.assertEqual(expect, result)

    def test_urlencode_encoding_doseq(self):
        # ASCII Encoding. Expect %3F with errors="replace'
        given = (('\u00a0', '\u00c1'),)
        expect = '%3F=%3F'
        result = urllib.parse.urlencode(given, doseq=True,
                                        encoding="ASCII", errors="replace")
        self.assertEqual(expect, result)

        # ASCII Encoding. On a sequence of values.
        given = (("\u00a0", (1, "\u00c1")),)
        expect = '%3F=1&%3F=%3F'
        result = urllib.parse.urlencode(given, True,
                                        encoding="ASCII", errors="replace")
        self.assertEqual(expect, result)

        # Utf-8
        given = (("\u00a0", "\u00c1"),)
        expect = '%C2%A0=%C3%81'
        result = urllib.parse.urlencode(given, True)
        self.assertEqual(expect, result)

        given = (("\u00a0", (42, "\u00c1")),)
        expect = '%C2%A0=42&%C2%A0=%C3%81'
        result = urllib.parse.urlencode(given, True)
        self.assertEqual(expect, result)

        # latin-1
        given = (("\u00a0", "\u00c1"),)
        expect = '%A0=%C1'
        result = urllib.parse.urlencode(given, True, encoding="latin-1")
        self.assertEqual(expect, result)

        given = (("\u00a0", (42, "\u00c1")),)
        expect = '%A0=42&%A0=%C1'
        result = urllib.parse.urlencode(given, True, encoding="latin-1")
        self.assertEqual(expect, result)

    def test_urlencode_bytes(self):
        given = ((b'\xa0\x24', b'\xc1\x24'),)
        expect = '%A0%24=%C1%24'
        result = urllib.parse.urlencode(given)
        self.assertEqual(expect, result)
        result = urllib.parse.urlencode(given, True)
        self.assertEqual(expect, result)

        # Sequence of values
        given = ((b'\xa0\x24', (42, b'\xc1\x24')),)
        expect = '%A0%24=42&%A0%24=%C1%24'
        result = urllib.parse.urlencode(given, True)
        self.assertEqual(expect, result)

    def test_urlencode_encoding_safe_parameter(self):

        # Send '$' (\x24) as safe character
        # Default utf-8 encoding

        given = ((b'\xa0\x24', b'\xc1\x24'),)
        result = urllib.parse.urlencode(given, safe=":$")
        expect = '%A0$=%C1$'
        self.assertEqual(expect, result)

        given = ((b'\xa0\x24', b'\xc1\x24'),)
        result = urllib.parse.urlencode(given, doseq=True, safe=":$")
        expect = '%A0$=%C1$'
        self.assertEqual(expect, result)

        # Safe parameter in sequence
        given = ((b'\xa0\x24', (b'\xc1\x24', 0xd, 42)),)
        expect = '%A0$=%C1$&%A0$=13&%A0$=42'
        result = urllib.parse.urlencode(given, True, safe=":$")
        self.assertEqual(expect, result)

        # Test all above in latin-1 encoding

        given = ((b'\xa0\x24', b'\xc1\x24'),)
        result = urllib.parse.urlencode(given, safe=":$",
                                        encoding="latin-1")
        expect = '%A0$=%C1$'
        self.assertEqual(expect, result)

        given = ((b'\xa0\x24', b'\xc1\x24'),)
        expect = '%A0$=%C1$'
        result = urllib.parse.urlencode(given, doseq=True, safe=":$",
                                        encoding="latin-1")

        given = ((b'\xa0\x24', (b'\xc1\x24', 0xd, 42)),)
        expect = '%A0$=%C1$&%A0$=13&%A0$=42'
        result = urllib.parse.urlencode(given, True, safe=":$",
                                        encoding="latin-1")
        self.assertEqual(expect, result)

class Pathname_Tests(unittest.TestCase):
    """Test pathname2url() and url2pathname()"""

    def test_basic(self):
        # Make sure simple tests pass
        expected_path = os.path.join("parts", "of", "a", "path")
        expected_url = "parts/of/a/path"
        result = urllib.request.pathname2url(expected_path)
        self.assertEqual(expected_url, result,
                         "pathname2url() failed; %s != %s" %
                         (result, expected_url))
        result = urllib.request.url2pathname(expected_url)
        self.assertEqual(expected_path, result,
                         "url2pathame() failed; %s != %s" %
                         (result, expected_path))

    def test_quoting(self):
        # Test automatic quoting and unquoting works for pathnam2url() and
        # url2pathname() respectively
        given = os.path.join("needs", "quot=ing", "here")
        expect = "needs/%s/here" % urllib.parse.quote("quot=ing")
        result = urllib.request.pathname2url(given)
        self.assertEqual(expect, result,
                         "pathname2url() failed; %s != %s" %
                         (expect, result))
        expect = given
        result = urllib.request.url2pathname(result)
        self.assertEqual(expect, result,
                         "url2pathname() failed; %s != %s" %
                         (expect, result))
        given = os.path.join("make sure", "using_quote")
        expect = "%s/using_quote" % urllib.parse.quote("make sure")
        result = urllib.request.pathname2url(given)
        self.assertEqual(expect, result,
                         "pathname2url() failed; %s != %s" %
                         (expect, result))
        given = "make+sure/using_unquote"
        expect = os.path.join("make+sure", "using_unquote")
        result = urllib.request.url2pathname(given)
        self.assertEqual(expect, result,
                         "url2pathname() failed; %s != %s" %
                         (expect, result))

class Utility_Tests(unittest.TestCase):
    """Testcase to test the various utility functions in the urllib."""

    def test_splitpasswd(self):
        """Some of password examples are not sensible, but it is added to
        confirming to RFC2617 and addressing issue4675.
        """
        self.assertEqual(('user', 'ab'),urllib.parse.splitpasswd('user:ab'))
        self.assertEqual(('user', 'a\nb'),urllib.parse.splitpasswd('user:a\nb'))
        self.assertEqual(('user', 'a\tb'),urllib.parse.splitpasswd('user:a\tb'))
        self.assertEqual(('user', 'a\rb'),urllib.parse.splitpasswd('user:a\rb'))
        self.assertEqual(('user', 'a\fb'),urllib.parse.splitpasswd('user:a\fb'))
        self.assertEqual(('user', 'a\vb'),urllib.parse.splitpasswd('user:a\vb'))
        self.assertEqual(('user', 'a:b'),urllib.parse.splitpasswd('user:a:b'))


class URLopener_Tests(unittest.TestCase):
    """Testcase to test the open method of URLopener class."""

    def test_quoted_open(self):
        class DummyURLopener(urllib.request.URLopener):
            def open_spam(self, url):
                return url

        self.assertEqual(DummyURLopener().open(
            'spam://example/ /'),'//example/%20/')

        # test the safe characters are not quoted by urlopen
        self.assertEqual(DummyURLopener().open(
            "spam://c:|windows%/:=&?~#+!$,;'@()*[]|/path/"),
            "//c:|windows%/:=&?~#+!$,;'@()*[]|/path/")

# Just commented them out.
# Can't really tell why keep failing in windows and sparc.
# Everywhere else they work ok, but on those machines, sometimes
# fail in one of the tests, sometimes in other. I have a linux, and
# the tests go ok.
# If anybody has one of the problematic enviroments, please help!
# .   Facundo
#
# def server(evt):
#     import socket, time
#     serv = socket.socket(socket.AF_INET, socket.SOCK_STREAM)
#     serv.settimeout(3)
#     serv.setsockopt(socket.SOL_SOCKET, socket.SO_REUSEADDR, 1)
#     serv.bind(("", 9093))
#     serv.listen(5)
#     try:
#         conn, addr = serv.accept()
#         conn.send("1 Hola mundo\n")
#         cantdata = 0
#         while cantdata < 13:
#             data = conn.recv(13-cantdata)
#             cantdata += len(data)
#             time.sleep(.3)
#         conn.send("2 No more lines\n")
#         conn.close()
#     except socket.timeout:
#         pass
#     finally:
#         serv.close()
#         evt.set()
#
# class FTPWrapperTests(unittest.TestCase):
#
#     def setUp(self):
#         import ftplib, time, threading
#         ftplib.FTP.port = 9093
#         self.evt = threading.Event()
#         threading.Thread(target=server, args=(self.evt,)).start()
#         time.sleep(.1)
#
#     def tearDown(self):
#         self.evt.wait()
#
#     def testBasic(self):
#         # connects
#         ftp = urllib.ftpwrapper("myuser", "mypass", "localhost", 9093, [])
#         ftp.close()
#
#     def testTimeoutNone(self):
#         # global default timeout is ignored
#         import socket
#         self.assertTrue(socket.getdefaulttimeout() is None)
#         socket.setdefaulttimeout(30)
#         try:
#             ftp = urllib.ftpwrapper("myuser", "mypass", "localhost", 9093, [])
#         finally:
#             socket.setdefaulttimeout(None)
#         self.assertEqual(ftp.ftp.sock.gettimeout(), 30)
#         ftp.close()
#
#     def testTimeoutDefault(self):
#         # global default timeout is used
#         import socket
#         self.assertTrue(socket.getdefaulttimeout() is None)
#         socket.setdefaulttimeout(30)
#         try:
#             ftp = urllib.ftpwrapper("myuser", "mypass", "localhost", 9093, [])
#         finally:
#             socket.setdefaulttimeout(None)
#         self.assertEqual(ftp.ftp.sock.gettimeout(), 30)
#         ftp.close()
#
#     def testTimeoutValue(self):
#         ftp = urllib.ftpwrapper("myuser", "mypass", "localhost", 9093, [],
#                                 timeout=30)
#         self.assertEqual(ftp.ftp.sock.gettimeout(), 30)
#         ftp.close()



def test_main():
    support.run_unittest(
        urlopen_FileTests,
        urlopen_HttpTests,
        urlretrieve_FileTests,
        ProxyTests,
        QuotingTests,
        UnquotingTests,
        urlencode_Tests,
        Pathname_Tests,
        Utility_Tests,
        URLopener_Tests,
        #FTPWrapperTests,
    )



if __name__ == '__main__':
    test_main()<|MERGE_RESOLUTION|>--- conflicted
+++ resolved
@@ -175,7 +175,16 @@
         finally:
             self.unfakehttp()
 
-<<<<<<< HEAD
+    def test_url_fragment(self):
+        # Issue #11703: geturl() omits fragments in the original URL.
+        url = 'http://docs.python.org/library/urllib.html#OK'
+        self.fakehttp(b"HTTP/1.1 200 OK\r\n\r\nHello!")
+        try:
+            fp = urllib.request.urlopen(url)
+            self.assertEqual(fp.geturl(), url)
+        finally:
+            self.unfakehttp()
+
     def test_willclose(self):
         self.fakehttp(b"HTTP/1.1 200 OK\r\n\r\nHello!")
         try:
@@ -195,18 +204,6 @@
     def test_read_1_1(self):
         self.check_read(b"1.1")
 
-=======
-    def test_url_fragment(self):
-        # Issue #11703: geturl() omits fragments in the original URL.
-        url = 'http://docs.python.org/library/urllib.html#OK'
-        self.fakehttp(b'Hello!')
-        try:
-            fp = urllib.request.urlopen(url)
-            self.assertEqual(fp.geturl(), url)
-        finally:
-            self.unfakehttp()
-
->>>>>>> 26430419
     def test_read_bogus(self):
         # urlopen() should raise IOError for many error codes.
         self.fakehttp(b'''HTTP/1.1 401 Authentication Required
