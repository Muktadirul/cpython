# Adapted from test_file.py by Daniel Stutzbach

import sys
import os
import io
import errno
import unittest
from array import array
from weakref import proxy
from functools import wraps

from test.support import TESTFN, check_warnings, run_unittest, make_bad_fd, cpython_only
from collections import UserList

from _io import FileIO as _FileIO

class AutoFileTests(unittest.TestCase):
    # file tests for which a test file is automatically set up

    def setUp(self):
        self.f = _FileIO(TESTFN, 'w')

    def tearDown(self):
        if self.f:
            self.f.close()
        os.remove(TESTFN)

    def testWeakRefs(self):
        # verify weak references
        p = proxy(self.f)
        p.write(bytes(range(10)))
        self.assertEqual(self.f.tell(), p.tell())
        self.f.close()
        self.f = None
        self.assertRaises(ReferenceError, getattr, p, 'tell')

    def testSeekTell(self):
        self.f.write(bytes(range(20)))
        self.assertEqual(self.f.tell(), 20)
        self.f.seek(0)
        self.assertEqual(self.f.tell(), 0)
        self.f.seek(10)
        self.assertEqual(self.f.tell(), 10)
        self.f.seek(5, 1)
        self.assertEqual(self.f.tell(), 15)
        self.f.seek(-5, 1)
        self.assertEqual(self.f.tell(), 10)
        self.f.seek(-5, 2)
        self.assertEqual(self.f.tell(), 15)

    def testAttributes(self):
        # verify expected attributes exist
        f = self.f

        self.assertEqual(f.mode, "wb")
        self.assertEqual(f.closed, False)

        # verify the attributes are readonly
        for attr in 'mode', 'closed':
            self.assertRaises((AttributeError, TypeError),
                              setattr, f, attr, 'oops')

    def testReadinto(self):
        # verify readinto
        self.f.write(bytes([1, 2]))
        self.f.close()
        a = array('b', b'x'*10)
        self.f = _FileIO(TESTFN, 'r')
        n = self.f.readinto(a)
        self.assertEqual(array('b', [1, 2]), a[:n])

    def testWritelinesList(self):
        l = [b'123', b'456']
        self.f.writelines(l)
        self.f.close()
        self.f = _FileIO(TESTFN, 'rb')
        buf = self.f.read()
        self.assertEqual(buf, b'123456')

    def testWritelinesUserList(self):
        l = UserList([b'123', b'456'])
        self.f.writelines(l)
        self.f.close()
        self.f = _FileIO(TESTFN, 'rb')
        buf = self.f.read()
        self.assertEqual(buf, b'123456')

    def testWritelinesError(self):
        self.assertRaises(TypeError, self.f.writelines, [1, 2, 3])
        self.assertRaises(TypeError, self.f.writelines, None)
        self.assertRaises(TypeError, self.f.writelines, "abc")

    def test_none_args(self):
        self.f.write(b"hi\nbye\nabc")
        self.f.close()
        self.f = _FileIO(TESTFN, 'r')
        self.assertEqual(self.f.read(None), b"hi\nbye\nabc")
        self.f.seek(0)
        self.assertEqual(self.f.readline(None), b"hi\n")
        self.assertEqual(self.f.readlines(None), [b"bye\n", b"abc"])

    def test_reject(self):
        self.assertRaises(TypeError, self.f.write, "Hello!")

    def testRepr(self):
        self.assertEqual(repr(self.f), "<_io.FileIO name=%r mode=%r>"
                                        % (self.f.name, self.f.mode))
        del self.f.name
        self.assertEqual(repr(self.f), "<_io.FileIO fd=%r mode=%r>"
                                        % (self.f.fileno(), self.f.mode))
        self.f.close()
        self.assertEqual(repr(self.f), "<_io.FileIO [closed]>")

    def testErrors(self):
        f = self.f
        self.assertTrue(not f.isatty())
        self.assertTrue(not f.closed)
        #self.assertEqual(f.name, TESTFN)
        self.assertRaises(ValueError, f.read, 10) # Open for reading
        f.close()
        self.assertTrue(f.closed)
        f = _FileIO(TESTFN, 'r')
        self.assertRaises(TypeError, f.readinto, "")
        self.assertTrue(not f.closed)
        f.close()
        self.assertTrue(f.closed)

    def testMethods(self):
        methods = ['fileno', 'isatty', 'read', 'readinto',
                   'seek', 'tell', 'truncate', 'write', 'seekable',
                   'readable', 'writable']

        self.f.close()
        self.assertTrue(self.f.closed)

        for methodname in methods:
            method = getattr(self.f, methodname)
            # should raise on closed file
            self.assertRaises(ValueError, method)

    def testOpendir(self):
        # Issue 3703: opening a directory should fill the errno
        # Windows always returns "[Errno 13]: Permission denied
        # Unix calls dircheck() and returns "[Errno 21]: Is a directory"
        try:
            _FileIO('.', 'r')
        except OSError as e:
            self.assertNotEqual(e.errno, 0)
            self.assertEqual(e.filename, ".")
        else:
            self.fail("Should have raised OSError")

    @unittest.skipIf(os.name == 'nt', "test only works on a POSIX-like system")
    def testOpenDirFD(self):
        fd = os.open('.', os.O_RDONLY)
        with self.assertRaises(OSError) as cm:
            _FileIO(fd, 'r')
        os.close(fd)
        self.assertEqual(cm.exception.errno, errno.EISDIR)

    #A set of functions testing that we get expected behaviour if someone has
    #manually closed the internal file descriptor.  First, a decorator:
    def ClosedFD(func):
        @wraps(func)
        def wrapper(self):
            #forcibly close the fd before invoking the problem function
            f = self.f
            os.close(f.fileno())
            try:
                func(self, f)
            finally:
                try:
                    self.f.close()
                except OSError:
                    pass
        return wrapper

    def ClosedFDRaises(func):
        @wraps(func)
        def wrapper(self):
            #forcibly close the fd before invoking the problem function
            f = self.f
            os.close(f.fileno())
            try:
                func(self, f)
            except OSError as e:
                self.assertEqual(e.errno, errno.EBADF)
            else:
                self.fail("Should have raised OSError")
            finally:
                try:
                    self.f.close()
                except OSError:
                    pass
        return wrapper

    @ClosedFDRaises
    def testErrnoOnClose(self, f):
        f.close()

    @ClosedFDRaises
    def testErrnoOnClosedWrite(self, f):
        f.write(b'a')

    @ClosedFDRaises
    def testErrnoOnClosedSeek(self, f):
        f.seek(0)

    @ClosedFDRaises
    def testErrnoOnClosedTell(self, f):
        f.tell()

    @ClosedFDRaises
    def testErrnoOnClosedTruncate(self, f):
        f.truncate(0)

    @ClosedFD
    def testErrnoOnClosedSeekable(self, f):
        f.seekable()

    @ClosedFD
    def testErrnoOnClosedReadable(self, f):
        f.readable()

    @ClosedFD
    def testErrnoOnClosedWritable(self, f):
        f.writable()

    @ClosedFD
    def testErrnoOnClosedFileno(self, f):
        f.fileno()

    @ClosedFD
    def testErrnoOnClosedIsatty(self, f):
        self.assertEqual(f.isatty(), False)

    def ReopenForRead(self):
        try:
            self.f.close()
        except OSError:
            pass
        self.f = _FileIO(TESTFN, 'r')
        os.close(self.f.fileno())
        return self.f

    @ClosedFDRaises
    def testErrnoOnClosedRead(self, f):
        f = self.ReopenForRead()
        f.read(1)

    @ClosedFDRaises
    def testErrnoOnClosedReadall(self, f):
        f = self.ReopenForRead()
        f.readall()

    @ClosedFDRaises
    def testErrnoOnClosedReadinto(self, f):
        f = self.ReopenForRead()
        a = array('b', b'x'*10)
        f.readinto(a)

class OtherFileTests(unittest.TestCase):

    def testAbles(self):
        try:
            f = _FileIO(TESTFN, "w")
            self.assertEqual(f.readable(), False)
            self.assertEqual(f.writable(), True)
            self.assertEqual(f.seekable(), True)
            f.close()

            f = _FileIO(TESTFN, "r")
            self.assertEqual(f.readable(), True)
            self.assertEqual(f.writable(), False)
            self.assertEqual(f.seekable(), True)
            f.close()

            f = _FileIO(TESTFN, "a+")
            self.assertEqual(f.readable(), True)
            self.assertEqual(f.writable(), True)
            self.assertEqual(f.seekable(), True)
            self.assertEqual(f.isatty(), False)
            f.close()

            if sys.platform != "win32":
                try:
                    f = _FileIO("/dev/tty", "a")
                except OSError:
                    # When run in a cron job there just aren't any
                    # ttys, so skip the test.  This also handles other
                    # OS'es that don't support /dev/tty.
                    pass
                else:
                    self.assertEqual(f.readable(), False)
                    self.assertEqual(f.writable(), True)
                    if sys.platform != "darwin" and \
                       'bsd' not in sys.platform and \
                       not sys.platform.startswith('sunos'):
                        # Somehow /dev/tty appears seekable on some BSDs
                        self.assertEqual(f.seekable(), False)
                    self.assertEqual(f.isatty(), True)
                    f.close()
        finally:
            os.unlink(TESTFN)

    def testInvalidModeStrings(self):
        # check invalid mode strings
        for mode in ("", "aU", "wU+", "rw", "rt"):
            try:
                f = _FileIO(TESTFN, mode)
            except ValueError:
                pass
            else:
                f.close()
                self.fail('%r is an invalid file mode' % mode)

    def testModeStrings(self):
        # test that the mode attribute is correct for various mode strings
        # given as init args
        try:
            for modes in [('w', 'wb'), ('wb', 'wb'), ('wb+', 'rb+'),
                          ('w+b', 'rb+'), ('a', 'ab'), ('ab', 'ab'),
                          ('ab+', 'ab+'), ('a+b', 'ab+'), ('r', 'rb'),
                          ('rb', 'rb'), ('rb+', 'rb+'), ('r+b', 'rb+')]:
                # read modes are last so that TESTFN will exist first
                with _FileIO(TESTFN, modes[0]) as f:
                    self.assertEqual(f.mode, modes[1])
        finally:
            if os.path.exists(TESTFN):
                os.unlink(TESTFN)

    def testUnicodeOpen(self):
        # verify repr works for unicode too
        f = _FileIO(str(TESTFN), "w")
        f.close()
        os.unlink(TESTFN)

    def testBytesOpen(self):
        # Opening a bytes filename
        try:
            fn = TESTFN.encode("ascii")
        except UnicodeEncodeError:
            self.skipTest('could not encode %r to ascii' % TESTFN)
        f = _FileIO(fn, "w")
        try:
            f.write(b"abc")
            f.close()
            with open(TESTFN, "rb") as f:
                self.assertEqual(f.read(), b"abc")
        finally:
            os.unlink(TESTFN)

    def testConstructorHandlesNULChars(self):
        fn_with_NUL = 'foo\0bar'
        self.assertRaises(TypeError, _FileIO, fn_with_NUL, 'w')
        self.assertRaises(TypeError, _FileIO, bytes(fn_with_NUL, 'ascii'), 'w')

    def testInvalidFd(self):
        self.assertRaises(ValueError, _FileIO, -10)
        self.assertRaises(OSError, _FileIO, make_bad_fd())
        if sys.platform == 'win32':
            import msvcrt
<<<<<<< HEAD
            self.assertRaises(OSError, msvcrt.get_osfhandle, make_bad_fd())
=======
            self.assertRaises(IOError, msvcrt.get_osfhandle, make_bad_fd())

    @cpython_only
    def testInvalidFd_overflow(self):
>>>>>>> 5cfc79de
        # Issue 15989
        import _testcapi
        self.assertRaises(TypeError, _FileIO, _testcapi.INT_MAX + 1)
        self.assertRaises(TypeError, _FileIO, _testcapi.INT_MIN - 1)

    def testBadModeArgument(self):
        # verify that we get a sensible error message for bad mode argument
        bad_mode = "qwerty"
        try:
            f = _FileIO(TESTFN, bad_mode)
        except ValueError as msg:
            if msg.args[0] != 0:
                s = str(msg)
                if TESTFN in s or bad_mode not in s:
                    self.fail("bad error message for invalid mode: %s" % s)
            # if msg.args[0] == 0, we're probably on Windows where there may be
            # no obvious way to discover why open() failed.
        else:
            f.close()
            self.fail("no error for invalid mode: %s" % bad_mode)

    def testTruncate(self):
        f = _FileIO(TESTFN, 'w')
        f.write(bytes(bytearray(range(10))))
        self.assertEqual(f.tell(), 10)
        f.truncate(5)
        self.assertEqual(f.tell(), 10)
        self.assertEqual(f.seek(0, io.SEEK_END), 5)
        f.truncate(15)
        self.assertEqual(f.tell(), 5)
        self.assertEqual(f.seek(0, io.SEEK_END), 15)
        f.close()

    def testTruncateOnWindows(self):
        def bug801631():
            # SF bug <http://www.python.org/sf/801631>
            # "file.truncate fault on windows"
            f = _FileIO(TESTFN, 'w')
            f.write(bytes(range(11)))
            f.close()

            f = _FileIO(TESTFN,'r+')
            data = f.read(5)
            if data != bytes(range(5)):
                self.fail("Read on file opened for update failed %r" % data)
            if f.tell() != 5:
                self.fail("File pos after read wrong %d" % f.tell())

            f.truncate()
            if f.tell() != 5:
                self.fail("File pos after ftruncate wrong %d" % f.tell())

            f.close()
            size = os.path.getsize(TESTFN)
            if size != 5:
                self.fail("File size after ftruncate wrong %d" % size)

        try:
            bug801631()
        finally:
            os.unlink(TESTFN)

    def testAppend(self):
        try:
            f = open(TESTFN, 'wb')
            f.write(b'spam')
            f.close()
            f = open(TESTFN, 'ab')
            f.write(b'eggs')
            f.close()
            f = open(TESTFN, 'rb')
            d = f.read()
            f.close()
            self.assertEqual(d, b'spameggs')
        finally:
            try:
                os.unlink(TESTFN)
            except:
                pass

    def testInvalidInit(self):
        self.assertRaises(TypeError, _FileIO, "1", 0, 0)

    def testWarnings(self):
        with check_warnings(quiet=True) as w:
            self.assertEqual(w.warnings, [])
            self.assertRaises(TypeError, _FileIO, [])
            self.assertEqual(w.warnings, [])
            self.assertRaises(ValueError, _FileIO, "/some/invalid/name", "rt")
            self.assertEqual(w.warnings, [])

    def testUnclosedFDOnException(self):
        class MyException(Exception): pass
        class MyFileIO(_FileIO):
            def __setattr__(self, name, value):
                if name == "name":
                    raise MyException("blocked setting name")
                return super(MyFileIO, self).__setattr__(name, value)
        fd = os.open(__file__, os.O_RDONLY)
        self.assertRaises(MyException, MyFileIO, fd)
        os.close(fd)  # should not raise OSError(EBADF)


def test_main():
    # Historically, these tests have been sloppy about removing TESTFN.
    # So get rid of it no matter what.
    try:
        run_unittest(AutoFileTests, OtherFileTests)
    finally:
        if os.path.exists(TESTFN):
            os.unlink(TESTFN)

if __name__ == '__main__':
    test_main()<|MERGE_RESOLUTION|>--- conflicted
+++ resolved
@@ -360,14 +360,10 @@
         self.assertRaises(OSError, _FileIO, make_bad_fd())
         if sys.platform == 'win32':
             import msvcrt
-<<<<<<< HEAD
             self.assertRaises(OSError, msvcrt.get_osfhandle, make_bad_fd())
-=======
-            self.assertRaises(IOError, msvcrt.get_osfhandle, make_bad_fd())
 
     @cpython_only
     def testInvalidFd_overflow(self):
->>>>>>> 5cfc79de
         # Issue 15989
         import _testcapi
         self.assertRaises(TypeError, _FileIO, _testcapi.INT_MAX + 1)
